--- conflicted
+++ resolved
@@ -70,12 +70,8 @@
   "pydantic-settings",
   "click",
   "opentelemetry-instrumentation-fastapi",
-<<<<<<< HEAD
-  "eodhp-utils @ git+https://github.com/UKEODHP/eodhp-utils@v0.1.7",
   "pyjwt"
-=======
   "eodhp-utils @ git+https://github.com/UKEODHP/eodhp-utils@v0.1.8",
->>>>>>> 7e8c6bda
 ]
 
 # List additional groups of dependencies here (e.g. development
