import logging
import os
from datetime import datetime, timezone
from typing import Annotated, Iterator, List, Optional
from uuid import UUID

import jwt
from eodhp_utils.runner import log_component_version, setup_logging
from fastapi import Depends, FastAPI, Header, HTTPException, Path, Query, Response
from opentelemetry.instrumentation.fastapi import FastAPIInstrumentor
from pydantic import BaseModel, Field
from sqlalchemy import Result, Row
from sqlalchemy.orm import Session

from accounting_service.db import get_session
from accounting_service.models import (
    BillingEvent,
    BillingItem,
    BillingItemPrice,
    datetime_default_to_utc,
)

logger = logging.getLogger(__name__)

setup_logging(verbosity=1)
log_component_version("accounting-service")


root_path = os.environ.get("ROOT_PATH", "/api/")

SessionDep = Annotated[Session, Depends(get_session)]

app = FastAPI(root_path=root_path)

FastAPIInstrumentor.instrument_app(app)

# This server serves three areas of the API:
#
#   * /api/workspaces/{workspace-id}/accounting/: Data about a specific workspace
#   * /api/accounts/{account-id}/accounting/: Data about all workspaces in a specific account
#   * /api/accounting/: Data not specific to any account or workspace (prices and billing items)
#
# The sub-paths within the first two are the same, we just filter the data differently.


class BillingEventAPIResult(BaseModel):
    """
    Billing events represent the consumption of a chargeable resource, often over some time
    period. Where consumption happens at a single timepoint, the start and end times will
    be identical.

    All consumption happens within a specific workspace and all charges are attributed to
    a single workspace.
    """

    uuid: UUID
    event_start: Annotated[
        datetime,
        Field(description="Start time of resource consumption", examples=["2025-02-12T13:34:22Z"]),
    ]
    event_end: Annotated[
        datetime,
        Field(description="End time of resource consumption", examples=["2025-02-12T13:34:22Z"]),
    ]
    item: Annotated[str, Field(description="Item (SKU) consumed", examples=["wfcpu"])]
    workspace: Annotated[
        str, Field(description="Workspace which consumed the resource", examples=["my-workspace"])
    ]
    quantity: Annotated[
        float,
        Field(
            description="Quantity consumed in the units defined in the item definition",
            examples=["0.42"],
        ),
    ]
    user: Annotated[
        UUID | None,
        Field(
            description=(
                "User who triggered consumption. May be unset where there is no single user,"
                + " such as for storage."
            )
        ),
    ]


def billingevent_to_api_object(event: BillingEvent):
    return {
        "uuid": event.uuid,
        "event_start": event.event_start.strftime("%Y-%m-%dT%H:%M:%SZ"),
        "event_end": event.event_end.strftime("%Y-%m-%dT%H:%M:%SZ"),
        "item": event.item.sku,
        "workspace": event.workspace,
        "quantity": event.quantity,
        "user": event.user,
    }


class BillingItemAPIResult(BaseModel):
    """
    A billing item is a product you can buy from EO DataHub, like CPU time.
    """

    uuid: UUID
    sku: Annotated[
        str,
        Field(
            description="Human-readable codename (SKU/stock-keeping unit) for the item",
            examples=["wfcpu"],
        ),
    ]
    name: Annotated[
        str,
        Field(description="Human-readable name for the item", examples=["Workflow CPU seconds"]),
    ]
    unit: Annotated[str, Field(description="Unit the item is priced in", examples=["GB-months"])]


def billingitem_to_api_object(item: BillingItem):
    return {
        "uuid": str(item.uuid),
        "sku": item.sku,
        "name": item.name,
        "unit": item.unit,
    }


class BillingItemPriceAPIResult(BaseModel):
    """
    A billing item price gives the price-per-unit of a billing item which is/was in force between
    certain dates.
    """

    uuid: UUID
    sku: Annotated[str, Field(description="The product this applies to", examples=["wfcpu"])]
    valid_from: datetime
    valid_until: Annotated[
        Optional[datetime], Field(description="Price was in-force until this time")
    ] = None
    price: Annotated[float, Field(description="Price-per-unit in Pounds", examples=["0.001"])]


def billingitemprice_to_api_object(price: Row[tuple[BillingItemPrice, str]]) -> dict:
    result = {
        "uuid": str(price[0].uuid),
        "sku": price[1],
        "valid_from": price[0].valid_from.strftime("%Y-%m-%dT%H:%M:%SZ"),
        "price": price[0].price,
    }

    if price[0].valid_until:
        result["valid_until"] = price[0].valid_until.strftime("%Y-%m-%dT%H:%M:%SZ")

    return result


def add_usage_data_headers(response: Response):
    response.headers["Vary"] = "Cookie,Authorization,Accept-Encoding"
    response.headers["Cache-Control"] = "private,max-age=5"


def add_global_data_headers(response: Response):
    response.headers["Vary"] = "Accept-Encoding"
    response.headers["Cache-Control"] = "private,max-age=300"


def decode_jwt_token(authorization: Optional[str] = Header(...)):
    if authorization is None:
        raise HTTPException(status_code=400, detail="Authorization header missing")

    if not authorization.startswith("Bearer "):
        raise HTTPException(status_code=400, detail="Invalid Authorization header format")

    token = authorization[len("Bearer ") :]

    credentials = jwt.decode(token, options={"verify_signature": False}, algorithms=["RS256"])
    return credentials


def workspace_authz(
    workspace: str, token_payload: dict, require_owner: bool = False, allow_hub_admin: bool = False
):
    workspaces = token_payload.get("workspaces", [])
    owned = token_payload.get("workspaces_owned", [])
    roles = token_payload["realm_access"].get("roles", [])

    # Allow if user is hub admin
    if allow_hub_admin and "hub_admin" in roles:
        return workspace

    # Require owner if specified
    if require_owner:
        if workspace not in owned:
            raise HTTPException(status_code=401, detail="Must be workspace owner")
    else:
        # Must be a member of the workspace
        if workspace not in workspaces:
            raise HTTPException(status_code=401, detail="Access to this workspace is not allowed")

    return workspace


def account_authz(account_id: UUID, token_payload: dict, allow_hub_admin: bool = False):
    billing_accounts = token_payload.get("billing-accounts", [])
    roles = token_payload["realm_access"].get("roles", [])

    # Allow if user is hub admin
    if allow_hub_admin and "hub_admin" in roles:
        return account_id

    # Require owner if specified
    if str(account_id) not in billing_accounts:
        raise HTTPException(status_code=401, detail="Must be account owner")

    return account_id


@app.get(
    "/workspaces/{workspace}/accounting/usage-data",
    response_model=List[BillingEventAPIResult],
    summary="Get resource consumption data for a workspace",
)
def get_workspace_usage_data(
    session: SessionDep,
    response: Response,
    workspace: Annotated[
        str,
        Path(
            title="EO DataHub workspace name",
            description="Billing events for this workspace will be returned.",
            examples=["my-workspace"],
        ),
    ],
    authorization: Optional[str] = Header(...),
    start: Annotated[
        Optional[datetime],
        Query(
            title="Start timestamp (RFC8601 timestamp)",
            description="Only billing events which ended after this time are included",
            examples=["2025-02-12T13:34:22Z"],
        ),
    ] = None,
    end: Annotated[
        Optional[datetime],
        Query(
            title="End timestamp (RFC8601 timestamp)",
            description="Only billing events which started before this time are included",
            examples=["2025-02-15T13:34:22Z"],
        ),
    ] = None,
    limit: Annotated[
        Optional[int],
        Query(
            title="Maximum number of results to return",
            description=(
                "When paging, set this to the page size and use 'after' to fetch "
                + "subsequent pages"
            ),
            examples=["200"],
        ),
    ] = 100,
    after: Annotated[
        Optional[UUID],
        Query(
            title="Paging continuation location",
            description=(
                "When paging with 'limit', set this to the UUID of the last billing "
                + "event you saw to get the next page of results."
            ),
            examples=["456e15d1-d01b-4060-8b7b-85b93ecbf050"],
        ),
    ] = None,
):
    """
    This returns resource consumption data for a workspace within some given time range (or all).
    Start and end times can be given in which case all consumption which overlaps this, even
    partially, will be returned. Each result describes consumption over some specified time period.

    Consumption data may be aggregated so that the time periods used get longer, but they will
    never be aggregated across day boundaries (midnight UTC).
    """
<<<<<<< HEAD

    # Decode the JWT token
    token_payload = decode_jwt_token(authorization)

    # Check workspace authorization
    workspace = workspace_authz(workspace, token_payload, allow_hub_admin=True)
=======
    start = datetime_default_to_utc(start)
    end = datetime_default_to_utc(end)
>>>>>>> 7e8c6bda

    events: Iterator[BillingEvent] = BillingEvent.find_billing_events(
        session, workspace=workspace, start=start, end=end, limit=limit or 100, after=after
    )

    add_usage_data_headers(response)
    return list(map(billingevent_to_api_object, events))


@app.get(
    "/accounts/{account_id}/accounting/usage-data",
    response_model=List[BillingEventAPIResult],
    summary="Get resource consumption data for all workspaces in a billing account",
)
def get_account_usage_data(
    session: SessionDep,
    response: Response,
    account_id: Annotated[
        UUID,
        Path(
            title="EO DataHub account ID",
            description=(
                "Billing events for all workspaces owned by this account will be "
                + "returned. This is a UUID, as found in the 'id' fields at /api/accounts"
            ),
            examples=["4b48ebea-bdb8-4bb9-bce9-a7853ad3965d"],
        ),
    ],
    authorization: Optional[str] = Header(...),
    start: Annotated[
        Optional[datetime],
        Query(
            title="Start timestamp (RFC8601 timestamp)",
            description="Only billing events which ended after this time are included",
            examples=["2025-02-12T13:34:22Z"],
        ),
    ] = None,
    end: Annotated[
        Optional[datetime],
        Query(
            title="End timestamp (RFC8601 timestamp)",
            description="Only billing events which started before this time are included",
            examples=["2025-02-15T13:34:22Z"],
        ),
    ] = None,
    limit: Annotated[
        Optional[int],
        Query(
            title="Maximum number of results to return",
            description=(
                "When paging, set this to the page size and use 'after' to fetch "
                + "subsequent pages"
            ),
            examples=["200"],
        ),
    ] = 100,
    after: Annotated[
        Optional[UUID],
        Query(
            title="Paging continuation location",
            description=(
                "When paging with 'limit', set this to the UUID of the last billing "
                + "event you saw to get the next page of results."
            ),
            examples=["456e15d1-d01b-4060-8b7b-85b93ecbf050"],
        ),
    ] = None,
):
    """
    This returns resource consumption data for all workspaces billed to a specified account an
    within some given time range (or all).
    Start and end times can be given in which case all consumption which overlaps this, even
    partially, will be returned. Each result describes consumption over some specified time period.

    Consumption data may be aggregated so that the time periods used get longer, but they will
    never be aggregated across day boundaries (midnight UTC).
    """
<<<<<<< HEAD

    # Decode the JWT token
    token_payload = decode_jwt_token(authorization)

    # Check authorization
    account_id = account_authz(account_id, token_payload, allow_hub_admin=True)
=======
    start = datetime_default_to_utc(start)
    end = datetime_default_to_utc(end)
>>>>>>> 7e8c6bda

    events: Iterator[BillingEvent] = BillingEvent.find_billing_events(
        session, account=account_id, start=start, end=end, limit=limit or 100, after=after
    )

    add_usage_data_headers(response)
    return list(map(billingevent_to_api_object, events))


@app.get(
    "/accounting/skus",
    summary="Describe available billing items (products / stock-keeping units).",
    response_model=List[BillingItemAPIResult],
)
def get_item_list(session: SessionDep, response: Response):
    """
    This returns all available billing items in SKU order. A billing item is a single 'product'
    sold by EO DataHub, such as CPU time or object storage. Note that prices must be fetched
    separately and may vary over time.
    """
    items: Iterator[BillingItem] = BillingItem.find_billing_items(session)
    add_global_data_headers(response)
    return list(map(billingitem_to_api_object, items))


@app.get(
    "/accounting/skus/{sku}",
    summary="Describe a single billing item",
    response_model=BillingItemAPIResult,
)
def get_item(session: SessionDep, response: Response, sku: str):
    """This returns a specific billing item based on its SKU."""
    item: Optional[BillingItem] = BillingItem.find_billing_item(session, sku)

    if item is None:
        raise HTTPException(
            status_code=404, detail="SKU not known", headers={"Cache-Control": "max-age=60"}
        )
    else:
        add_global_data_headers(response)
        return billingitem_to_api_object(item)


@app.get(
    "/accounting/prices",
    summary="Return all current EO DataHub prices",
    response_model=List[BillingItemPriceAPIResult],
)
def get_prices(session: SessionDep, response: Response):
    """
    This returns all current prices in SKU order. Prices which were only valid in the past or will
    be in the future are not returned. The cost is given in Pounds per unit, where the unit is
    defined in the billing item the price relates to.
    """
    prices: Result[tuple[BillingItemPrice, str]] = BillingItemPrice.find_prices(
        session, datetime.now(timezone.utc)
    )

    add_global_data_headers(response)
    return list(map(billingitemprice_to_api_object, prices))<|MERGE_RESOLUTION|>--- conflicted
+++ resolved
@@ -279,17 +279,15 @@
     Consumption data may be aggregated so that the time periods used get longer, but they will
     never be aggregated across day boundaries (midnight UTC).
     """
-<<<<<<< HEAD
 
     # Decode the JWT token
     token_payload = decode_jwt_token(authorization)
 
     # Check workspace authorization
     workspace = workspace_authz(workspace, token_payload, allow_hub_admin=True)
-=======
+
     start = datetime_default_to_utc(start)
     end = datetime_default_to_utc(end)
->>>>>>> 7e8c6bda
 
     events: Iterator[BillingEvent] = BillingEvent.find_billing_events(
         session, workspace=workspace, start=start, end=end, limit=limit or 100, after=after
@@ -367,17 +365,15 @@
     Consumption data may be aggregated so that the time periods used get longer, but they will
     never be aggregated across day boundaries (midnight UTC).
     """
-<<<<<<< HEAD
 
     # Decode the JWT token
     token_payload = decode_jwt_token(authorization)
 
     # Check authorization
     account_id = account_authz(account_id, token_payload, allow_hub_admin=True)
-=======
+    
     start = datetime_default_to_utc(start)
     end = datetime_default_to_utc(end)
->>>>>>> 7e8c6bda
 
     events: Iterator[BillingEvent] = BillingEvent.find_billing_events(
         session, account=account_id, start=start, end=end, limit=limit or 100, after=after
